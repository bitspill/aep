const CryptoJS = require('crypto-js')
const bitcoin = require('bitcoinjs-lib')
const flovault = require('./flovault')
const callbackify = require('callbackify')
const Key = require('./key')
const networks = require('../coins/networks')
const isValidAddress = require('../util').validation.isValidAddress

function Wallet (identifier, password, defaultCrypto) {
  if (!(this instanceof Wallet)) {
    console.warn('Non constructor call made to Wallet.constructor')
    return new Wallet(...arguments)
  }

  this.identifier = identifier || ''
  this.password = password || ''
  this.defaultCrypto = defaultCrypto || 'florincoin'
  this.cryptoConfig = {
    mode: CryptoJS.mode.CBC,
    padding: CryptoJS.pad.Iso10126,
    iterations: 5
  }
  this.sharedKey = ''
  this.keys = []
}

function createNewWallet (options) {
  let {
    email = '',
    password = '',
    coins = 'florincoin',
    defaultCrypto = 'florincoin'
  } = options

  if (!Array.isArray(coins)) {
    coins = [coins]
  }

  return flovault.create(email).then((fv) => {
    if (fv.error !== false) {
      return Promise.reject(new Error('Flovault create failed: ' + fv.errorText))
    }

    let {identifier, shared_key: sk} = fv
    let wal = new Wallet(identifier, password, defaultCrypto)

    wal.sharedKey = sk
    wal.newAddress(coins[0])
    for (let c of coins) {
      wal.keys[0].addCoin(c)
    }

    return wal.store().then((storeResponse) => {
      if (storeResponse.error !== false) {
        return Promise.reject(new Error('Unable to store new wallet: ' + storeResponse.errorText))
      }

      return Promise.resolve(wal)
    })
  })
}

Wallet.prototype.load = callbackify(function () {
  if (this.sharedKey !== '') {
    let err = new Error('Wallet already loaded')
    return Promise.reject(err)
  }

  return flovault.checkLoad(this.identifier).then((res) => {
    if (res.encryption_settings.algo === 'aes') {
      this.cryptoConfig = {
        mode: CryptoJS.mode.CBC,
        padding: CryptoJS.pad.Iso10126
      }
      this.cryptoConfig.iterations = res.encryption_settings.iterations
    } else {
      let err = new Error('Unsupported wallet encryption')
      return Promise.reject(err)
    }

    if (res.gauth_enabled === true) {
      if (res.auth_key_isvalid !== true) {
        let err = new Error('2FA wallets not supported... yet')
        return Promise.reject(err)
      }
    }

    return flovault.load(this.identifier).then((res) => {
      if (res.error === false) {
        let dec = decryptWallet(res.wallet, this.password, this.cryptoConfig)

        if (!dec) {
          return Promise.reject(new Error('Unable to decrypt wallet'))
        }

        this.sharedKey = dec.shared_key

        if (Array.isArray(dec.keys)) {
          this.keys = hydrateKeys(dec.keys)
        } else {
          this.keys = addressesToKeys(dec.addresses)
        }
      }
    })
  })
})

Wallet.prototype.store = callbackify(function () {
  let encryptedWallet = encryptWallet(this)

  if (!encryptedWallet) {
    return Promise.reject(new Error('Unable to encrypt wallet'))
  }

  let data = {
    identifier: this.identifier,
    shared_key: this.sharedKey,
    wallet_data: encryptedWallet
  }

  return flovault.store(data)
})

Wallet.prototype.getBalance = function (coinName) {
  coinName = coinName || this.defaultCrypto

  let balanceSat = 0
  let spc = 1

  for (let k of this.keys) {
    if (k.hasCoin(coinName)) {
      balanceSat += k.getBalanceSat(coinName)
      spc = k.coins[coinName].coinInfo.satPerCoin
    }
  }

  return balanceSat / spc
}

Wallet.prototype.getBalanceSat = function (coinName) {
  coinName = coinName || this.defaultCrypto

  let balanceSat = 0

  for (let k of this.keys) {
    if (k.hasCoin(coinName)) {
      balanceSat += k.getBalanceSat(coinName)
    }
  }

  return balanceSat
}

Wallet.prototype.getMainAddress = function (coinName) {
  coinName = coinName || this.defaultCrypto

  for (let k of this.keys) {
    if (k.hasCoin(coinName)) {
      return k.getAddress(coinName)
    }
  }
  return ''
}

Wallet.prototype.payTo = callbackify.variadic(function (from, toAddress, amount, fee, txComment) {
  let key, coinName

  if (isValidAddress(from)) {
    for (let k of this.keys) {
      let name = k.getNameFromAddress(from)
      if (name !== '') {
        key = k
        coinName = name
      }
    }
  } else {
    coinName = from
    for (let k of this.keys) {
      if (k.hasCoin(coinName)) {
        if (k.getBalance(coinName) > ((amount + fee) || amount)) {
          key = k
        }
      }
    }
  }

  if (key === undefined) {
    return Promise.reject(new Error('No key found for address ' + from))
  }

  return key.payTo(coinName, toAddress, amount, fee, txComment)
})

Wallet.prototype.refreshBalances = callbackify(function () {
  let p = []

  for (let key of this.keys) {
    p.push(key.refreshBalance())
  }

  return Promise.all(p)
})

Wallet.prototype.refreshUnspent = callbackify(function () {
  let p = []

  for (let key of this.keys) {
    p.push(key.refreshUnspent())
  }

  return Promise.all(p)
})

Wallet.prototype.refresh = callbackify(function () {
  return Promise.all([this.refreshBalances(), this.refreshUnspent()])
})

function decryptWallet (wallet, password, cryptoConfig) {
  try {
    let bytes = CryptoJS.AES.decrypt(wallet, password, cryptoConfig)
    return JSON.parse(bytes.toString(CryptoJS.enc.Utf8))
  } catch (e) {
    return false
  }
}

function encryptWallet (wallet) {
  try {
    let bytes = CryptoJS.AES.encrypt(JSON.stringify(wallet), wallet.password, wallet.cryptoConfig)
    return bytes.toString()
  } catch (e) {
    return false
  }
}

function addressesToKeys (addresses) {
  let keys = []
  for (let addrStr in addresses) {
    if (addresses.hasOwnProperty(addrStr)) {
      let addr = addresses[addrStr]
      let k = new Key(addr.priv)

      networks.listSupportedCoins().forEach((coinName) => {
        k.addCoin(coinName)
      })

      keys.push(k)
    }
  }
  return keys
}

function hydrateKeys (dryKeys) {
  let keys = []

  for (let dk of dryKeys) {
    keys.push(new Key(dk))
  }

  return keys
}

Wallet.prototype.toJSON = function () {
  return {
    shared_key: this.sharedKey,
    keys: this.keys
  }
}

Wallet.prototype.newAddress = function (coinName) {
  coinName = coinName || this.defaultCrypto

  if (!networks.isSupported(coinName)) {
    return ''
  }

  let net = networks.getNetwork(coinName)
  let keyPair = bitcoin.ECPair.makeRandom({network: net})
  let k = new Key(keyPair.toWIF(), coinName)

  this.keys.push(k)

  return keyPair.getAddress()
}

Wallet.prototype.listAddresses = function (coinName) {
  coinName = coinName || this.defaultCrypto

  let addresses = []

  for (let k of this.keys) {
    if (k.hasCoin(coinName)) {
      addresses.push(k.getAddress(coinName))
    }
  }

  return addresses
}

Wallet.prototype.signMessgage = function (address, message) {
  for (let k of this.keys) {
    if (k.containsAddress(address)) {
      return k.signMessage(address, message)
    }
  }
  return ''
}

Wallet.prototype.verifyMessage = function (address, message, signature) {
  for (let k of this.keys) {
    if (k.containsAddress(address)) {
      return k.verifyMessage(address, message, signature)
    }
  }
  return false
}

<<<<<<< HEAD
module.exports = { Wallet }
=======
module.exports = {createNewWallet: callbackify(createNewWallet), Wallet}
>>>>>>> 63f13cf8
<|MERGE_RESOLUTION|>--- conflicted
+++ resolved
@@ -315,8 +315,4 @@
   return false
 }
 
-<<<<<<< HEAD
-module.exports = { Wallet }
-=======
-module.exports = {createNewWallet: callbackify(createNewWallet), Wallet}
->>>>>>> 63f13cf8
+module.exports = {createNewWallet: callbackify(createNewWallet), Wallet}